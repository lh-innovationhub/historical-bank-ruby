--- conflicted
+++ resolved
@@ -59,32 +59,6 @@
 
 ## License
 
-<<<<<<< HEAD
-By contributing your code, you agree to license your contribution under the terms of the APLv2: https://github.com/Skyscanner/historical-bank-ruby/blob/master/LICENSE
-
-All files are released with the Apache 2.0 license.
-
-If you are adding a new file it should have a header like this:
-
-```
-#
-# Copyright 2017 Skyscanner Limited.
-#
-# Licensed under the Apache License, Version 2.0 (the "License");
-# you may not use this file except in compliance with the License.
-# You may obtain a copy of the License at
-#
-# http://www.apache.org/licenses/LICENSE-2.0
-#
-# Unless required by applicable law or agreed to in writing, software
-# distributed under the License is distributed on an "AS IS" BASIS,
-# WITHOUT WARRANTIES OR CONDITIONS OF ANY KIND, either express or implied.
-# See the License for the specific language governing permissions and
-# limitations under the License.
-#
-```
-=======
 By contributing your code, you agree to license your contribution under the terms of the APLv2: https://github.com/jeopard/historical-bank-ruby/blob/master/LICENSE
 
-All files are released with the Apache 2.0 license.
->>>>>>> 20f213a0
+All files are released with the Apache 2.0 license.